--- conflicted
+++ resolved
@@ -8,10 +8,7 @@
 #include "common/stream_info/stream_info_impl.h"
 
 #include "server/active_listener_base.h"
-<<<<<<< HEAD
 #include "server/active_stream_socket.h"
-=======
->>>>>>> d8419244
 
 namespace Envoy {
 namespace Server {
@@ -32,17 +29,10 @@
 /**
  * Wrapper for an active tcp listener owned by this handler.
  */
-<<<<<<< HEAD
 class ActiveTcpListener final : public Network::TcpListenerCallbacks,
                                 public ActiveStreamListenerBase,
                                 public Network::BalancedConnectionHandler,
                                 Logger::Loggable<Logger::Id::conn_handler> {
-=======
-class ActiveTcpListener : public Network::TcpListenerCallbacks,
-                          public ActiveListenerImplBase,
-                          public Network::BalancedConnectionHandler,
-                          Logger::Loggable<Logger::Id::conn_handler> {
->>>>>>> d8419244
 public:
   ActiveTcpListener(Network::TcpConnectionHandler& parent, Network::ListenerConfig& config);
   ~ActiveTcpListener() override;
@@ -112,16 +102,7 @@
    */
   void updateListenerConfig(Network::ListenerConfig& config);
 
-<<<<<<< HEAD
   absl::node_hash_map<const Network::FilterChain*, ActiveConnectionsPtr> connections_by_context_;
-=======
-  Network::TcpConnectionHandler& parent_;
-  Network::ListenerPtr listener_;
-  const std::chrono::milliseconds listener_filters_timeout_;
-  const bool continue_on_listener_filters_timeout_;
-  std::list<ActiveTcpSocketPtr> sockets_;
-  absl::flat_hash_map<const Network::FilterChain*, ActiveConnectionsPtr> connections_by_context_;
->>>>>>> d8419244
 
   Network::TcpConnectionHandler& tcp_conn_handler_;
   // The number of connections currently active on this listener. This is typically used for
