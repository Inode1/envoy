load(
    "//bazel:envoy_build_system.bzl",
    "envoy_cc_library",
    "envoy_package",
    "envoy_proto_library",
    "envoy_select_enable_http3",
    "envoy_select_hot_restart",
)

licenses(["notice"])  # Apache 2

envoy_package()

envoy_cc_library(
    name = "backtrace_lib",
    srcs = ["backtrace.cc"],
    hdrs = ["backtrace.h"],
    external_deps = [
        "abseil_stacktrace",
        "abseil_symbolize",
    ],
    tags = ["backtrace"],
    deps = [
        "//source/common/common:minimal_logger_lib",
        "//source/common/version:version_lib",
    ],
)

envoy_cc_library(
    name = "configuration_lib",
    srcs = ["configuration_impl.cc"],
    hdrs = ["configuration_impl.h"],
    deps = [
        "//include/envoy/config:typed_config_interface",
        "//include/envoy/http:filter_interface",
        "//include/envoy/network:connection_interface",
        "//include/envoy/network:filter_interface",
        "//include/envoy/runtime:runtime_interface",
        "//include/envoy/server:configuration_interface",
        "//include/envoy/server:filter_config_interface",
        "//include/envoy/server:instance_interface",
        "//include/envoy/server:tracer_config_interface",
        "//include/envoy/ssl:context_manager_interface",
        "//source/common/access_log:access_log_lib",
        "//source/common/common:assert_lib",
        "//source/common/common:minimal_logger_lib",
        "//source/common/common:utility_lib",
        "//source/common/config:runtime_utility_lib",
        "//source/common/config:utility_lib",
        "//source/common/network:default_socket_interface_lib",
        "//source/common/network:resolver_lib",
        "//source/common/network:socket_interface_lib",
        "//source/common/network:socket_option_factory_lib",
        "//source/common/network:socket_option_lib",
        "//source/common/network:utility_lib",
        "//source/common/protobuf:utility_lib",
        "//source/extensions/access_loggers/common:file_access_log_lib",
        "@envoy_api//envoy/config/bootstrap/v3:pkg_cc_proto",
        "@envoy_api//envoy/config/metrics/v3:pkg_cc_proto",
        "@envoy_api//envoy/config/trace/v3:pkg_cc_proto",
    ],
)

envoy_cc_library(
    name = "connection_handler_lib",
    deps = [
        ":active_internal_listener",
        ":active_tcp_listener",
        ":active_udp_listener",
        ":connection_handler_impl",
    ],
)

envoy_cc_library(
    name = "connection_handler_impl",
    srcs = ["connection_handler_impl.cc"],
    hdrs = [
        "connection_handler_impl.h",
    ],
    deps = [
<<<<<<< HEAD
        ":active_internal_listener",
=======
>>>>>>> d8419244
        ":active_tcp_listener",
        "//include/envoy/common:time_interface",
        "//include/envoy/event:deferred_deletable",
        "//include/envoy/event:dispatcher_interface",
        "//include/envoy/network:connection_handler_interface",
        "//include/envoy/network:connection_interface",
        "//include/envoy/network:filter_interface",
        "//include/envoy/network:listen_socket_interface",
        "//include/envoy/network:listener_interface",
        "//include/envoy/server:listener_manager_interface",
        "//include/envoy/stats:timespan_interface",
        "//source/common/common:linked_object",
        "//source/common/common:non_copyable",
        "//source/common/event:deferred_task",
        "//source/common/network:connection_lib",
        "//source/common/stream_info:stream_info_lib",
    ],
)

envoy_cc_library(
    name = "active_listener_base",
<<<<<<< HEAD
    hdrs = [
        "active_listener_base.h",
    ],
    deps = [
        "//include/envoy/network:connection_handler_interface",
        "//include/envoy/network:listener_interface",
        "//include/envoy/stats:timespan_interface",
        "//source/common/stats:timespan_lib",
    ],
)

envoy_cc_library(
    name = "active_tcp_listener",
    srcs = ["active_tcp_listener.cc"],
    hdrs = [
        "active_tcp_listener.h",
    ],
    deps = [
        ":active_stream_socket",
        "//include/envoy/common:time_interface",
        "//include/envoy/event:deferred_deletable",
        "//include/envoy/event:dispatcher_interface",
        "//include/envoy/event:timer_interface",
=======
    hdrs = [
        "active_listener_base.h",
    ],
    deps = [
>>>>>>> d8419244
        "//include/envoy/network:connection_handler_interface",
        "//include/envoy/network:listener_interface",
        "//include/envoy/stats:timespan_interface",
<<<<<<< HEAD
        "//source/common/common:linked_object",
        "//source/common/common:non_copyable",
        "//source/common/common:safe_memcpy_lib",
        "//source/common/event:deferred_task",
        "//source/common/network:connection_lib",
        "//source/common/stats:timespan_lib",
        "//source/common/stream_info:stream_info_lib",
        "//source/extensions/transport_sockets:well_known_names",
        "//source/server:active_listener_base",
=======
        "//source/common/stats:timespan_lib",
>>>>>>> d8419244
    ],
)

envoy_cc_library(
    name = "active_udp_listener",
    srcs = ["active_udp_listener.cc"],
    hdrs = [
        "active_udp_listener.h",
    ],
    deps = [
        "//include/envoy/event:dispatcher_interface",
        "//include/envoy/network:connection_handler_interface",
        "//include/envoy/network:exception_interface",
        "//include/envoy/network:filter_interface",
        "//include/envoy/network:listen_socket_interface",
        "//include/envoy/network:listener_interface",
        "//include/envoy/server:listener_manager_interface",
        "//source/extensions/transport_sockets:well_known_names",
        "//source/server:connection_handler_impl",
    ],
)

envoy_cc_library(
    name = "active_stream_socket",
    srcs = ["active_stream_socket.cc"],
    hdrs = [
        "active_stream_socket.h",
    ],
    deps = [
        ":active_listener_base",
        "//include/envoy/common:time_interface",
        "//include/envoy/event:deferred_deletable",
        "//include/envoy/event:dispatcher_interface",
        "//include/envoy/event:timer_interface",
        "//include/envoy/network:connection_handler_interface",
        "//include/envoy/network:connection_interface",
        "//include/envoy/network:exception_interface",
        "//include/envoy/network:filter_interface",
        "//include/envoy/network:listen_socket_interface",
        "//include/envoy/network:listener_interface",
        "//include/envoy/server:listener_manager_interface",
        "//include/envoy/stats:timespan_interface",
        "//source/common/common:linked_object",
        "//source/common/common:non_copyable",
        "//source/common/event:deferred_task",
        "//source/common/network:connection_lib",
        "//source/common/stats:timespan_lib",
        "//source/common/stream_info:stream_info_lib",
        "//source/extensions/transport_sockets:well_known_names",
<<<<<<< HEAD
=======
        "//source/server:active_listener_base",
>>>>>>> d8419244
    ],
)

envoy_cc_library(
    name = "active_internal_listener",
    srcs = ["active_internal_listener.cc"],
    hdrs = [
        "active_internal_listener.h",
    ],
    deps = [
        ":active_stream_socket",
        "//include/envoy/common:time_interface",
        "//include/envoy/event:deferred_deletable",
        "//include/envoy/event:dispatcher_interface",
        "//include/envoy/event:timer_interface",
        "//include/envoy/network:connection_handler_interface",
        "//include/envoy/network:connection_interface",
        "//include/envoy/network:exception_interface",
        "//include/envoy/network:filter_interface",
        "//include/envoy/network:listen_socket_interface",
        "//include/envoy/network:listener_interface",
        "//include/envoy/server:listener_manager_interface",
        "//include/envoy/stats:timespan_interface",
        "//source/common/common:linked_object",
        "//source/common/common:non_copyable",
        "//source/common/event:deferred_task",
        "//source/common/network:connection_lib",
        "//source/common/stats:timespan_lib",
        "//source/common/stream_info:stream_info_lib",
        "//source/extensions/transport_sockets:well_known_names",
    ],
)

envoy_cc_library(
    name = "drain_manager_lib",
    srcs = ["drain_manager_impl.cc"],
    hdrs = [
        "drain_manager_impl.h",
    ],
    deps = [
        "//include/envoy/event:dispatcher_interface",
        "//include/envoy/event:timer_interface",
        "//include/envoy/runtime:runtime_interface",
        "//include/envoy/server:drain_manager_interface",
        "//include/envoy/server:instance_interface",
        "//source/common/common:assert_lib",
        "//source/common/common:minimal_logger_lib",
        "@envoy_api//envoy/config/listener/v3:pkg_cc_proto",
    ],
)

envoy_cc_library(
    name = "guarddog_lib",
    srcs = ["guarddog_impl.cc"],
    hdrs = ["guarddog_impl.h"],
    external_deps = ["abseil_optional"],
    deps = [
        ":watchdog_lib",
        "//include/envoy/api:api_interface",
        "//include/envoy/common:time_interface",
        "//include/envoy/event:dispatcher_interface",
        "//include/envoy/event:timer_interface",
        "//include/envoy/server:configuration_interface",
        "//include/envoy/server:guarddog_config_interface",
        "//include/envoy/server:guarddog_interface",
        "//include/envoy/server:watchdog_interface",
        "//include/envoy/stats:stats_interface",
        "//include/envoy/thread:thread_interface",
        "//source/common/common:assert_lib",
        "//source/common/common:minimal_logger_lib",
        "//source/common/common:thread_lib",
        "//source/common/config:utility_lib",
        "//source/common/event:libevent_lib",
        "//source/common/protobuf:utility_lib",
        "//source/common/stats:symbol_table_lib",
        "//source/common/watchdog:abort_action_config",
        "@envoy_api//envoy/config/bootstrap/v3:pkg_cc_proto",
        "@envoy_api//envoy/watchdog/v3alpha:pkg_cc_proto",
    ],
)

envoy_proto_library(
    name = "hot_restart",
    srcs = ["hot_restart.proto"],
)

envoy_cc_library(
    name = "hot_restarting_base",
    srcs = envoy_select_hot_restart(["hot_restarting_base.cc"]),
    hdrs = envoy_select_hot_restart(["hot_restarting_base.h"]),
    deps = [
        ":hot_restart_cc_proto",
        "//include/envoy/api:os_sys_calls_interface",
        "//include/envoy/event:dispatcher_interface",
        "//include/envoy/event:file_event_interface",
        "//include/envoy/server:hot_restart_interface",
        "//include/envoy/server:instance_interface",
        "//include/envoy/server:options_interface",
        "//include/envoy/stats:stats_interface",
        "//source/common/api:os_sys_calls_lib",
        "//source/common/common:assert_lib",
        "//source/common/common:mem_block_builder_lib",
        "//source/common/common:safe_memcpy_lib",
        "//source/common/common:utility_lib",
        "//source/common/network:utility_lib",
        "//source/common/stats:utility_lib",
    ],
)

envoy_cc_library(
    name = "hot_restarting_child",
    srcs = envoy_select_hot_restart(["hot_restarting_child.cc"]),
    hdrs = envoy_select_hot_restart(["hot_restarting_child.h"]),
    deps = [
        ":hot_restarting_base",
        "//source/common/stats:stat_merger_lib",
    ],
)

envoy_cc_library(
    name = "hot_restarting_parent",
    srcs = envoy_select_hot_restart(["hot_restarting_parent.cc"]),
    hdrs = envoy_select_hot_restart(["hot_restarting_parent.h"]),
    deps = [
        ":hot_restarting_base",
        ":listener_manager_lib",
        "//source/common/memory:stats_lib",
        "//source/common/stats:stat_merger_lib",
        "//source/common/stats:symbol_table_lib",
        "//source/common/stats:utility_lib",
    ],
)

envoy_cc_library(
    name = "hot_restart_lib",
    srcs = envoy_select_hot_restart(["hot_restart_impl.cc"]),
    hdrs = envoy_select_hot_restart(["hot_restart_impl.h"]),
    deps = [
        ":hot_restarting_child",
        ":hot_restarting_parent",
        "//include/envoy/api:os_sys_calls_interface",
        "//include/envoy/event:dispatcher_interface",
        "//include/envoy/event:file_event_interface",
        "//include/envoy/server:hot_restart_interface",
        "//include/envoy/server:instance_interface",
        "//include/envoy/server:options_interface",
        "//source/common/api:os_sys_calls_lib",
        "//source/common/common:assert_lib",
        "//source/common/stats:allocator_lib",
    ],
)

envoy_cc_library(
    name = "hot_restart_nop_lib",
    hdrs = ["hot_restart_nop_impl.h"],
    deps = [
        "//include/envoy/server:hot_restart_interface",
        "//source/common/stats:allocator_lib",
    ],
)

envoy_cc_library(
    name = "options_lib",
    srcs = ["options_impl.cc"] + select({
        "//bazel:linux_x86_64": ["options_impl_platform_linux.cc"],
        "//bazel:linux_aarch64": ["options_impl_platform_linux.cc"],
        "//bazel:linux_ppc": ["options_impl_platform_linux.cc"],
        "//bazel:linux_mips64": ["options_impl_platform_linux.cc"],
        "//conditions:default": ["options_impl_platform_default.cc"],
    }),
    hdrs = [
        "options_impl.h",
        "options_impl_platform.h",
    ] + select({
        "//bazel:linux_x86_64": ["options_impl_platform_linux.h"],
        "//bazel:linux_aarch64": ["options_impl_platform_linux.h"],
        "//bazel:linux_ppc": ["options_impl_platform_linux.h"],
        "//bazel:linux_mips64": ["options_impl_platform_linux.h"],
        "//conditions:default": [],
    }),
    # TCLAP command line parser needs this to support int64_t/uint64_t in several build environments.
    copts = ["-DHAVE_LONG_LONG"],
    external_deps = ["tclap"],
    deps = [
        "//include/envoy/network:address_interface",
        "//include/envoy/registry",
        "//include/envoy/server:options_interface",
        "//include/envoy/stats:stats_interface",
        "//source/common/api:os_sys_calls_lib",
        "//source/common/common:logger_lib",
        "//source/common/common:macros",
        "//source/common/protobuf:utility_lib",
        "//source/common/stats:stats_lib",
        "//source/common/version:version_lib",
        "@envoy_api//envoy/config/bootstrap/v2:pkg_cc_proto",
    ],
)

envoy_cc_library(
    name = "overload_manager_lib",
    srcs = ["overload_manager_impl.cc"],
    hdrs = ["overload_manager_impl.h"],
    deps = [
        "//include/envoy/server/overload:overload_manager_interface",
        "//include/envoy/stats:stats_interface",
        "//include/envoy/thread_local:thread_local_interface",
        "//source/common/common:logger_lib",
        "//source/common/config:utility_lib",
        "//source/common/event:scaled_range_timer_manager_lib",
        "//source/common/stats:symbol_table_lib",
        "//source/server:resource_monitor_config_lib",
        "@envoy_api//envoy/config/overload/v3:pkg_cc_proto",
    ],
)

envoy_cc_library(
    name = "lds_api_lib",
    srcs = ["lds_api.cc"],
    hdrs = ["lds_api.h"],
    deps = [
        "//include/envoy/config:subscription_factory_interface",
        "//include/envoy/config:subscription_interface",
        "//include/envoy/init:manager_interface",
        "//include/envoy/server:listener_manager_interface",
        "//source/common/common:cleanup_lib",
        "//source/common/config:api_version_lib",
        "//source/common/config:subscription_base_interface",
        "//source/common/config:utility_lib",
        "//source/common/init:target_lib",
        "//source/common/protobuf:utility_lib",
        "@envoy_api//envoy/admin/v3:pkg_cc_proto",
        "@envoy_api//envoy/config/core/v3:pkg_cc_proto",
        "@envoy_api//envoy/config/listener/v3:pkg_cc_proto",
        "@envoy_api//envoy/config/route/v3:pkg_cc_proto",
        "@envoy_api//envoy/service/discovery/v3:pkg_cc_proto",
    ],
)

# TODO(junr03): actually separate this lib from the listener and api listener lib.
# this can be done if the parent_ in the listener and the api listener becomes the ListenerManager interface.
# the issue right now is that the listener's reach into the listener manager's server_ instance variable.
envoy_cc_library(
    name = "listener_manager_lib",
    srcs = [
        "api_listener_impl.cc",
        "listener_impl.cc",
        "listener_manager_impl.cc",
    ],
    hdrs = [
        "api_listener_impl.h",
        "listener_impl.h",
        "listener_manager_impl.h",
    ],
    deps = [
        "active_raw_udp_listener_config",
        ":configuration_lib",
        ":drain_manager_lib",
        ":filter_chain_manager_lib",
        ":lds_api_lib",
        ":transport_socket_config_lib",
        "//include/envoy/access_log:access_log_interface",
        "//include/envoy/network:connection_interface",
        "//include/envoy/server:api_listener_interface",
        "//include/envoy/server:filter_config_interface",
        "//include/envoy/server:listener_manager_interface",
        "//include/envoy/server:transport_socket_config_interface",
        "//include/envoy/server:worker_interface",
        "//source/common/access_log:access_log_lib",
        "//source/common/common:basic_resource_lib",
        "//source/common/common:empty_string",
        "//source/common/config:utility_lib",
        "//source/common/config:version_converter_lib",
        "//source/common/http:conn_manager_lib",
        "//source/common/init:manager_lib",
        "//source/common/init:target_lib",
        "//source/common/network:connection_balancer_lib",
        "//source/common/network:filter_matcher_lib",
        "//source/common/network:listen_socket_lib",
        "//source/common/network:listener_lib",
        "//source/common/network:resolver_lib",
        "//source/common/network:socket_option_factory_lib",
        "//source/common/network:udp_packet_writer_handler_lib",
        "//source/common/network:utility_lib",
        "//source/common/protobuf:utility_lib",
        "//source/common/stream_info:stream_info_lib",
        "//source/extensions/filters/listener:well_known_names",
        "//source/extensions/filters/network/http_connection_manager:config",
        "//source/extensions/transport_sockets:well_known_names",
        "//source/extensions/upstreams/http/generic:config",
        "@envoy_api//envoy/admin/v3:pkg_cc_proto",
        "@envoy_api//envoy/config/core/v3:pkg_cc_proto",
        "@envoy_api//envoy/config/listener/v3:pkg_cc_proto",
        "@envoy_api//envoy/extensions/filters/listener/proxy_protocol/v3:pkg_cc_proto",
    ] + envoy_select_enable_http3([
        "//source/common/quic:active_quic_listener_lib",
        "//source/common/quic:client_connection_factory_lib",
        "//source/common/quic:quic_factory_lib",
        "//source/common/quic:quic_transport_socket_factory_lib",
        "//source/common/quic:udp_gso_batch_writer_lib",
    ]),
)

envoy_cc_library(
    name = "filter_chain_manager_lib",
    srcs = ["filter_chain_manager_impl.cc"],
    hdrs = ["filter_chain_manager_impl.h"],
    deps = [
        ":filter_chain_factory_context_callback",
        "//include/envoy/server:instance_interface",
        "//include/envoy/server:listener_manager_interface",
        "//include/envoy/server:transport_socket_config_interface",
        "//source/common/common:empty_string",
        "//source/common/config:utility_lib",
        "//source/common/init:manager_lib",
        "//source/common/network:cidr_range_lib",
        "//source/common/network:lc_trie_lib",
        "//source/server:configuration_lib",
        "@envoy_api//envoy/config/listener/v3:pkg_cc_proto",
    ],
)

envoy_cc_library(
    name = "process_context_lib",
    hdrs = ["process_context_impl.h"],
    deps = ["//include/envoy/server:process_context_interface"],
)

envoy_cc_library(
    name = "proto_descriptors_lib",
    srcs = ["proto_descriptors.cc"],
    hdrs = ["proto_descriptors.h"],
    deps = [
        "//source/common/common:assert_lib",
        "//source/common/config:protobuf_link_hacks",
        "//source/common/protobuf",
    ],
)

envoy_cc_library(
    name = "resource_monitor_config_lib",
    hdrs = ["resource_monitor_config_impl.h"],
    deps = [
        "//include/envoy/server:resource_monitor_config_interface",
    ],
)

envoy_cc_library(
    name = "server_lib",
    srcs = ["server.cc"],
    hdrs = ["server.h"],
    external_deps = [
        "abseil_node_hash_map",
        "abseil_optional",
    ],
    deps = [
        ":active_raw_udp_listener_config",
        ":configuration_lib",
        ":connection_handler_lib",
        ":guarddog_lib",
        ":listener_hooks_lib",
        ":listener_manager_lib",
        ":ssl_context_manager_lib",
        ":worker_lib",
        "//include/envoy/event:dispatcher_interface",
        "//include/envoy/event:signal_interface",
        "//include/envoy/event:timer_interface",
        "//include/envoy/network:dns_interface",
        "//include/envoy/server:bootstrap_extension_config_interface",
        "//include/envoy/server:configuration_interface",
        "//include/envoy/server:drain_manager_interface",
        "//include/envoy/server:fatal_action_interface",
        "//include/envoy/server:instance_interface",
        "//include/envoy/server:listener_manager_interface",
        "//include/envoy/server:options_interface",
        "//include/envoy/server:process_context_interface",
        "//include/envoy/stats:stats_macros",
        "//include/envoy/tracing:http_tracer_interface",
        "//include/envoy/upstream:cluster_manager_interface",
        "//source/common/access_log:access_log_manager_lib",
        "//source/common/api:api_lib",
        "//source/common/common:cleanup_lib",
        "//source/common/common:logger_lib",
        "//source/common/common:mutex_tracer_lib",
        "//source/common/common:utility_lib",
        "//source/common/config:utility_lib",
        "//source/common/config:xds_resource_lib",
        "//source/common/grpc:async_client_manager_lib",
        "//source/common/grpc:context_lib",
        "//source/common/http:codes_lib",
        "//source/common/http:context_lib",
        "//source/common/init:manager_lib",
        "//source/common/local_info:local_info_lib",
        "//source/common/memory:heap_shrinker_lib",
        "//source/common/memory:stats_lib",
        "//source/common/protobuf:utility_lib",
        "//source/common/router:rds_lib",
        "//source/common/runtime:runtime_lib",
        "//source/common/secret:secret_manager_impl_lib",
        "//source/common/signal:fatal_error_handler_lib",
        "//source/common/singleton:manager_impl_lib",
        "//source/common/stats:thread_local_store_lib",
        "//source/common/upstream:cluster_manager_lib",
        "//source/common/upstream:health_discovery_service_lib",
        "//source/common/version:version_lib",
        "//source/server:overload_manager_lib",
        "//source/server/admin:admin_lib",
        "@envoy_api//envoy/admin/v3:pkg_cc_proto",
        "@envoy_api//envoy/config/bootstrap/v2:pkg_cc_proto",
        "@envoy_api//envoy/config/bootstrap/v3:pkg_cc_proto",
    ],
)

envoy_cc_library(
    name = "ssl_context_manager_lib",
    srcs = ["ssl_context_manager.cc"],
    hdrs = ["ssl_context_manager.h"],
    deps = [
        "//include/envoy/registry",
        "//include/envoy/ssl:context_manager_interface",
    ],
)

envoy_cc_library(
    name = "listener_hooks_lib",
    hdrs = ["listener_hooks.h"],
)

envoy_cc_library(
    name = "watchdog_lib",
    hdrs = ["watchdog_impl.h"],
    deps = [
        "//include/envoy/common:time_interface",
        "//include/envoy/server:watchdog_interface",
        "//source/common/common:assert_lib",
    ],
)

envoy_cc_library(
    name = "worker_lib",
    srcs = ["worker_impl.cc"],
    hdrs = ["worker_impl.h"],
    deps = [
        ":connection_handler_lib",
        ":listener_hooks_lib",
        "//include/envoy/api:api_interface",
        "//include/envoy/event:dispatcher_interface",
        "//include/envoy/event:timer_interface",
        "//include/envoy/network:exception_interface",
        "//include/envoy/server:configuration_interface",
        "//include/envoy/server:guarddog_interface",
        "//include/envoy/server:listener_manager_interface",
        "//include/envoy/server:worker_interface",
        "//include/envoy/thread:thread_interface",
        "//include/envoy/thread_local:thread_local_interface",
    ],
)

envoy_cc_library(
    name = "transport_socket_config_lib",
    hdrs = ["transport_socket_config_impl.h"],
    deps = [
        "//include/envoy/server:transport_socket_config_interface",
    ],
)

envoy_cc_library(
    name = "active_raw_udp_listener_config",
    srcs = ["active_raw_udp_listener_config.cc"],
    hdrs = ["active_raw_udp_listener_config.h"],
    deps = [
        ":connection_handler_lib",
        "//include/envoy/registry",
    ],
)

envoy_cc_library(
    name = "filter_chain_factory_context_callback",
    hdrs = ["filter_chain_factory_context_callback.h"],
    deps = [
        "//include/envoy/server:filter_config_interface",
        "@envoy_api//envoy/config/listener/v3:pkg_cc_proto",
    ],
)<|MERGE_RESOLUTION|>--- conflicted
+++ resolved
@@ -78,10 +78,7 @@
         "connection_handler_impl.h",
     ],
     deps = [
-<<<<<<< HEAD
         ":active_internal_listener",
-=======
->>>>>>> d8419244
         ":active_tcp_listener",
         "//include/envoy/common:time_interface",
         "//include/envoy/event:deferred_deletable",
@@ -103,7 +100,6 @@
 
 envoy_cc_library(
     name = "active_listener_base",
-<<<<<<< HEAD
     hdrs = [
         "active_listener_base.h",
     ],
@@ -127,16 +123,9 @@
         "//include/envoy/event:deferred_deletable",
         "//include/envoy/event:dispatcher_interface",
         "//include/envoy/event:timer_interface",
-=======
-    hdrs = [
-        "active_listener_base.h",
-    ],
-    deps = [
->>>>>>> d8419244
         "//include/envoy/network:connection_handler_interface",
         "//include/envoy/network:listener_interface",
         "//include/envoy/stats:timespan_interface",
-<<<<<<< HEAD
         "//source/common/common:linked_object",
         "//source/common/common:non_copyable",
         "//source/common/common:safe_memcpy_lib",
@@ -146,9 +135,6 @@
         "//source/common/stream_info:stream_info_lib",
         "//source/extensions/transport_sockets:well_known_names",
         "//source/server:active_listener_base",
-=======
-        "//source/common/stats:timespan_lib",
->>>>>>> d8419244
     ],
 )
 
@@ -198,10 +184,6 @@
         "//source/common/stats:timespan_lib",
         "//source/common/stream_info:stream_info_lib",
         "//source/extensions/transport_sockets:well_known_names",
-<<<<<<< HEAD
-=======
-        "//source/server:active_listener_base",
->>>>>>> d8419244
     ],
 )
 
